--- conflicted
+++ resolved
@@ -28,24 +28,13 @@
     cancelTimeoutInMinutes: "2"
     pool: azure-gpus-spot
     container:
-<<<<<<< HEAD
-      # TODO: Unpin sha256
-      image: "pytorchlightning/pytorch_lightning:base-cuda-py3.9-torch1.11@sha256:b75de74d4c7c820f442f246be8500c93f8b5797b84aa8531847e5fb317ed3dda"
-=======
-      image: "pytorchlightning/pytorch_lightning:base-cuda-py3.7-torch1.8"
->>>>>>> 7ce948ed
+      image: "pytorchlightning/pytorch_lightning:base-cuda-py3.9-torch1.11"
       options: "--runtime=nvidia -e NVIDIA_VISIBLE_DEVICES=all --shm-size=32g"
     workspace:
       clean: all
 
     steps:
       - bash: |
-          # TODO: Prepare a docker image with 1.8.2 (LTS) installed and remove manual installation.
-          pip install torch==1.8.2+cu102 torchvision==0.9.2+cu102 torchtext==0.9.2 -f https://download.pytorch.org/whl/lts/1.8/torch_lts.html
-          pip list
-        displayName: 'Install PyTorch LTS'
-
-      - bash: |
           python -m pytest tests/benchmarks -v --durations=0
         displayName: 'Testing: benchmarks'
         env:
