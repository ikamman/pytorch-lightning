--- conflicted
+++ resolved
@@ -1563,7 +1563,6 @@
     assert cli.config["seed_everything"] == 123  # the original seed is kept
 
 
-<<<<<<< HEAD
 def test_cli_trainer_no_callbacks():
     class MyTrainer(Trainer):
         def __init__(self):
@@ -1578,7 +1577,8 @@
             BoringModel, run=False, trainer_class=MyTrainer, trainer_defaults={"callbacks": MyCallback()}
         )
     assert not any(isinstance(cb, MyCallback) for cb in cli.trainer.callbacks)
-=======
+
+
 def test_unresolvable_import_paths():
     class TestModel(BoringModel):
         def __init__(self, a_func: Callable = torch.softmax):
@@ -1590,4 +1590,3 @@
         LightningCLI(TestModel, run=False)
 
     assert "a_func: torch.softmax" in out.getvalue()
->>>>>>> 9445a84a
